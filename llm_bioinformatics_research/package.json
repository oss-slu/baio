--- conflicted
+++ resolved
@@ -5,10 +5,7 @@
   "dependencies": {
     "@emotion/react": "^11.13.3",
     "@emotion/styled": "^11.13.0",
-<<<<<<< HEAD
-=======
     "@mui/icons-material": "^6.1.0",
->>>>>>> 6c853435
     "@mui/material": "^6.1.0",
     "@testing-library/jest-dom": "^5.17.0",
     "@testing-library/react": "^13.4.0",
@@ -16,11 +13,8 @@
     "react": "^18.3.1",
     "react-dom": "^18.3.1",
     "react-router-dom": "^6.26.2",
-<<<<<<< HEAD
     "react-scripts": "5.0.1",
-=======
     "react-scripts": "^5.0.1",
->>>>>>> 6c853435
     "web-vitals": "^2.1.4"
   },
   "scripts": {
