{
  "name": "llm_bioinformatics_research",
  "version": "0.1.0",
  "private": true,
  "dependencies": {
    "@emotion/react": "^11.13.3",
    "@emotion/styled": "^11.13.0",
    "@mui/icons-material": "^6.1.0",
    "@mui/material": "^6.1.0",
<<<<<<< HEAD
=======
    "@testing-library/jest-dom": "^5.17.0",
    "@testing-library/react": "^13.4.0",
>>>>>>> 09915e47
    "@testing-library/user-event": "^13.5.0",
    "react": "^18.3.1",
    "react-dom": "^18.3.1",
    "react-router-dom": "^6.26.2",
    "react-scripts": "5.0.1",
    "react-scripts": "^5.0.1",
    "web-vitals": "^2.1.4"
  },
  "scripts": {
    "start": "react-scripts start",
    "build": "react-scripts build",
    "test": "react-scripts test",
    "eject": "react-scripts eject"
  },
  "eslintConfig": {
    "extends": [
      "react-app",
      "react-app/jest"
    ]
  },
  "browserslist": {
    "production": [
      ">0.2%",
      "not dead",
      "not op_mini all"
    ],
    "development": [
      "last 1 chrome version",
      "last 1 firefox version",
      "last 1 safari version"
    ]
  },
  "devDependencies": {
    "@testing-library/jest-dom": "^6.5.0",
    "@testing-library/react": "^16.0.1",
    "jest": "^27.5.1"
  }
}<|MERGE_RESOLUTION|>--- conflicted
+++ resolved
@@ -7,11 +7,10 @@
     "@emotion/styled": "^11.13.0",
     "@mui/icons-material": "^6.1.0",
     "@mui/material": "^6.1.0",
-<<<<<<< HEAD
-=======
+
     "@testing-library/jest-dom": "^5.17.0",
     "@testing-library/react": "^13.4.0",
->>>>>>> 09915e47
+
     "@testing-library/user-event": "^13.5.0",
     "react": "^18.3.1",
     "react-dom": "^18.3.1",
