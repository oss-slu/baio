{
  "name": "llm_bioinformatics_research",
  "version": "0.1.0",
  "private": true,
  "dependencies": {
    "@emotion/react": "^11.13.3",
    "@emotion/styled": "^11.13.0",
    "@mui/icons-material": "^6.1.0",
    "@mui/material": "^6.1.0",
    "@testing-library/user-event": "^13.5.0",
    "bcrypt": "^5.1.1",
    "cors": "^2.8.5",
    "dotenv": "^16.4.5",
    "express": "^4.21.1",
    "jsonwebtoken": "^9.0.2",
    "mongodb": "^6.9.0",
    "react": "^18.3.1",
    "react-dom": "^18.3.1",
    "react-github-login-button": "^1.0.1",
    "react-google-button": "^0.8.0",
    "react-router-dom": "^6.26.2",
    "react-scripts": "^5.0.1",
    "web-vitals": "^2.1.4"
  },
  "scripts": {
<<<<<<< HEAD
    "prestart": "node killport.js 3000 5001",
    "killport": "node killport.js",
=======
>>>>>>> f435d574
    "start": "concurrently \"npm run start-frontend\" \"npm run start-backend\"",
    "start-frontend": "node find-port.js",
    "start-backend": "node server.js",
    "build": "react-scripts build",
    "test": "react-scripts test",
    "eject": "react-scripts eject"
  },
  "eslintConfig": {
    "extends": [
      "react-app",
      "react-app/jest"
    ]
  },
  "browserslist": {
    "production": [
      ">0.2%",
      "not dead",
      "not op_mini all"
    ],
    "development": [
      "last 1 chrome version",
      "last 1 firefox version",
      "last 1 safari version"
    ]
  },
  "devDependencies": {
    "@testing-library/jest-dom": "^5.17.0",
    "@testing-library/react": "^16.0.1",
    "concurrently": "^9.0.1",
    "detect-port": "^1.6.1",
    "jest": "^27.5.1",
    "jest-fetch-mock": "^3.0.3"
  }
}
<|MERGE_RESOLUTION|>--- conflicted
+++ resolved
@@ -23,11 +23,6 @@
     "web-vitals": "^2.1.4"
   },
   "scripts": {
-<<<<<<< HEAD
-    "prestart": "node killport.js 3000 5001",
-    "killport": "node killport.js",
-=======
->>>>>>> f435d574
     "start": "concurrently \"npm run start-frontend\" \"npm run start-backend\"",
     "start-frontend": "node find-port.js",
     "start-backend": "node server.js",
