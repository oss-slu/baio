--- conflicted
+++ resolved
@@ -177,52 +177,4 @@
 
 ### `npm run build` fails to minify
 
-<<<<<<< HEAD
-This section has moved here: [https://facebook.github.io/create-react-app/docs/troubleshooting#npm-run-build-fails-to-minify](https://facebook.github.io/create-react-app/docs/troubleshooting#npm-run-build-fails-to-minify)
-=======
-This section has moved here: [https://facebook.github.io/create-react-app/docs/troubleshooting#npm-run-build-fails-to-minify](https://facebook.github.io/create-react-app/docs/troubleshooting#npm-run-build-fails-to-minify)
-
-## Connecting to MongoDB Database
-
-Note: users must request database admin for access
-
-1. Login to MongoDB.
-
-2. Navigate to the "Better Bioinformatics" project.
-
-![alt text](<DocumentationImages/Project.png>)
-
-3. Click the "Connect" button located under the BBIDevCluster.
-
-![alt text](<DocumentationImages/Connect.png>)
-
-4. In the menu, select "MongoDB for VS Code".
-
-![alt text](<DocumentationImages/MongoDB.png>)
-
-5. Copy the connection string located under "Connect to your MongoDB deployment".
-
-![alt text](<DocumentationImages/ConnectionString.png>)
-
-6. Create a .env file in the root directory of the React project.
-
-7. Save the connection sting in the variable "MONGO_URI". Replace `<db_username>` and `<db_password>` with the username and password provided to you by a database admin. 
-
-![alt text](<DocumentationImages/Env.png>)
-
-8. Save the secret key for JWT in the variable "JWT_SECRET" within the .env file. This can be any random string. For example: JWT_SECRET = "2839070519".
-
-## Configuration Details
-
-We have a config.json file within our src directory so that our frontend pages such as login and signup can dynamically access the port on which the backend is running and read and write to the database.
-
-![Alt text](<DocumentationImages/Config.png>)
-
-Within the .env file in the root directory of the React project, save "betterbioinformatics@gmail.com" in the variable "EMAIL_USER". Save the API key provided by an admin in the variable "SENDGRID_API_KEY". These two variables will be needed to successfully receive a password reset link.
-
-![Alt text](<DocumentationImages/resetPassword_configs.png>)
-
-Within the .env file in the root directory of the React project, create the variables: "GOOGLE_CLIENT_ID", "GOOGLE_CLIENT_SECRET", and "SESSION_SECRET". These variables will be needed to successfully signup and login with Google authentication. The "GOOGLE_CLIENT_ID" and "GOOGLE_CLIENT_SECRET" will be provided by an admin. You may store any value in "SESSION_SECRET".
-
-![Alt text](<DocumentationImages/Google_Authentication_Configuration.png>)
->>>>>>> 81b923af
+This section has moved here: [https://facebook.github.io/create-react-app/docs/troubleshooting#npm-run-build-fails-to-minify](https://facebook.github.io/create-react-app/docs/troubleshooting#npm-run-build-fails-to-minify)