import React, { useState, useEffect, useContext } from 'react';
import { Box, Typography, Button, IconButton, TextField, AppBar, Toolbar, Avatar,
  Dialog, DialogTitle, DialogContent, DialogContentText, DialogActions } from '@mui/material';
import CloseIcon from '@mui/icons-material/Close';
import EditIcon from '@mui/icons-material/Edit';
import { useNavigate } from 'react-router-dom';
import { ManageAccounts, Logout } from '@mui/icons-material';
import { blue } from '@mui/material/colors';
import './UserProfile.css';
import ThemeContext from '../ThemeContext';
import config from '../config.json';

const UserProfile = () => {
  const [user, setUser] = useState({
    image: '',
    name: '',
    email: '',
    phone: '',
    location: '',
    theme: 'system',
    language: 'en',
  });
  const [phoneError, setPhoneError] = useState('');
  const [locationError, setLocationError] = useState('');

  const { themeMode } = useContext(ThemeContext);
  const navigate = useNavigate();
  const port = config.port;

  useEffect(() => {
    const savedUserData = JSON.parse(localStorage.getItem('userData'));
    if (savedUserData) {
      setUser((prevUser) => ({
        ...prevUser,
        name: savedUserData.username || '',
        email: savedUserData.email || '',
        phone: savedUserData.phone_number || '',
        location: savedUserData.location || '',
        image: savedUserData.profile_photo || '',
        theme: savedUserData.theme || 'light',
      }));
    }
  }, []);

  const handleInputChange = (e) => {
    const { name, value } = e.target;
    setUser({ ...user, [name]: value });
    if (name === 'phone') {
      setPhoneError('');
    }
    if (name === 'location') {
      setLocationError('');
    }
  };

  const handleImageChange = (e) => {
    const file = e.target.files[0];
    if (file) {
      const reader = new FileReader();
      reader.onloadend = () => {
        const img = new Image();
        img.src = reader.result;
        img.onload = () => {
          const canvas = document.createElement('canvas');
          const ctx = canvas.getContext('2d');
          canvas.width = 100;
          canvas.height = 100;
          ctx.drawImage(img, 0, 0, 100, 100);
          const resizedImage = canvas.toDataURL('image/png');
          setUser({ ...user, image: resizedImage });
        };
      };
      reader.readAsDataURL(file);
    }
  };

  const handleLogout = () => {
    localStorage.removeItem('userData');
    localStorage.removeItem('token');
    localStorage.removeItem('userId');
    navigate('/login');
  };

  const isPhoneValid = (phone) => /^\d{3}-\d{3}-\d{4}$/.test(phone);
  const isLocationValid = (location) => /^[A-Za-z\s.]+,\s[A-Za-z\s]+$/.test(location);

  const handleUpdate = async () => {
    if (!isPhoneValid(user.phone) && user.phone !== '') {
      setPhoneError('Invalid phone number. Please enter in the format XXX-XXX-XXXX or leave blank');
      return;
    }
    if (!isLocationValid(user.location)) {
      setLocationError('Location is required. Format: City, State');
      return;
    }
    const userData = JSON.parse(localStorage.getItem('userData'));
    const userId = userData ? userData.id : null;

    if (!userId) {
      alert('User ID not found. Please log in again.');
      return;
    }

    const updateFields = {};
    if (user.image !== userData.profile_photo) updateFields.profile_photo = user.image;
    if (user.phone !== userData.phone_number) updateFields.phone_number = user.phone;
    if (user.location !== userData.location) updateFields.location = user.location;

    if (Object.keys(updateFields).length === 0) {
      const popup = document.createElement('div');
      popup.textContent = 'No changes made';
      popup.classList.add('popup');
      document.body.appendChild(popup);
      setTimeout(() => {
        document.body.removeChild(popup);
      }, 3000);
      return;
    }

    try {
      const response = await fetch(`http://localhost:${port}/profile`, {
        method: 'POST',
        headers: {
          'Content-Type': 'application/json',
        },
        body: JSON.stringify({
          userId,
          phone_number: user.phone,
          location: user.location,
          profile_photo: user.image,
        }),
      });

      const data = await response.json();

      if (!response.ok) {
        throw new Error(data.message || 'Failed to update profile');
      }
      const popup = document.createElement('div');
      popup.textContent = 'User Data updated successfully!';
      popup.classList.add('popup');
      document.body.appendChild(popup);
      setTimeout(() => {
        document.body.removeChild(popup);
      }, 3000);
      localStorage.setItem('userData', JSON.stringify({ ...userData, ...updateFields }));
    } catch (error) {
      console.error('Error updating profile:', error);
      alert('An error occurred while updating the profile');
    }
  };

  const [logoutConfirmOpen, setLogoutConfirmOpen] = useState(false);
  const handleLogoutConfirmOpen = () => {
    setLogoutConfirmOpen(true);
  };

  const handleLogoutConfirmClose = () => {
    setLogoutConfirmOpen(false);
  };

  const [pageExitConfirmOpen, setPageExitConfirmOpen] = useState(false);
  const handlePageExitConfirmOpen = () => {
    setPageExitConfirmOpen(true);
  }
  
  const handlePageExitConfirmClose = () => {
    setPageExitConfirmOpen(false);
  }

  return (
    <Box className="userProfile-container">
      <AppBar position="static" className="appBar">
        <Toolbar>
          <Typography variant="h4" className="title">
            User Profile
          </Typography>
          <IconButton color="inherit" onClick={handlePageExitConfirmOpen}>
            <CloseIcon />
          </IconButton>
        </Toolbar>
      </AppBar>

      <Dialog
        open={pageExitConfirmOpen}
        onClose={handlePageExitConfirmClose}
        aria-labelledby="page-exit-confirm-dialog-title"
        aria-describedby="page-exit-confirm-dialog-description"
      >
        <DialogTitle id="page-exit-confirm-dialog-title">Exit User Profile</DialogTitle>
        <DialogContent>
          <DialogContentText id="page-exit-confirm-dialog-description">
            Are you sure you want to exit the User Profile page? Your changes will not be saved.
          </DialogContentText>
        </DialogContent>
        <DialogActions>
          <Button onClick={handlePageExitConfirmClose} color="primary">
            Cancel
          </Button>
          <Button onClick={() => navigate('/home')} color="primary" autoFocus>
            Exit
          </Button>
        </DialogActions>
      </Dialog>



      <Box className="button-section">
        <Button
          onClick={handleLogoutConfirmOpen}
          sx={{
            color: themeMode === 'dark' ? 'white' : 'black',
            '&:hover': {
              backgroundColor: 'lightgray',
            },
          }}
        >
          <Logout /> Logout
        </Button>
      </Box>

<<<<<<< HEAD
      <Dialog
        open={logoutConfirmOpen}
        onClose={handleLogoutConfirmClose}
        aria-labelledby="logout-confirm-dialog-title"
        aria-describedby="logout-confirm-dialog-description"
      >
        <DialogTitle id="logout-confirm-dialog-title">Confirm Logout</DialogTitle>
        <DialogContent>
          <DialogContentText id="logout-confirm-dialog-description">
            Are you sure you want to log out?
          </DialogContentText>
        </DialogContent>
        <DialogActions>
          <Button onClick={handleLogoutConfirmClose} color="primary">
            Cancel
          </Button>
          <Button onClick={handleLogout} color="primary" autoFocus>
            Logout
          </Button>
        </DialogActions>
      </Dialog>
=======
      {section === 'profile' && (
        <Box className="profile-section">
          <Box sx={{ position: 'relative', display: 'inline-block' }} className="avatar-container">
            <Avatar
              alt="User Image"
              src={user.image}
              sx={{ width: '15vh', height: '15vh', mr: 2 }}
              data-testid="avatar"
            />
            <IconButton
              sx={{
                position: 'absolute',
                bottom: 0,
                right: 0,
                bgcolor: 'background.paper',
                borderRadius: '50%',
                border: '1px solid',
                borderColor: 'divider',
                width: '5vh',
                height: '5vh',
              }}
              component="label"
            >
              <EditIcon />
              <input type="file" hidden accept="image/*" onChange={handleImageChange}/>
            </IconButton>
          </Box>
>>>>>>> 0940b54c

      <Box className="profile-section">
        <Box sx={{ position: 'relative', display: 'inline-block' }} className="avatar-container">
          <Avatar
            alt="User Image"
            src={user.image}
            sx={{ width: '15vh', height: '15vh', mr: 2 }}
          />
          <IconButton
            sx={{
              position: 'absolute',
              bottom: 0,
              right: 0,
              bgcolor: 'background.paper',
              borderRadius: '50%',
              border: '1px solid',
              borderColor: 'divider',
              width: '5vh',
              height: '5vh',
            }}
            component="label"
          >
            <EditIcon />
            <input type="file" hidden accept="image/*" onChange={handleImageChange} />
          </IconButton>
        </Box>

        <TextField
          label="Name"
          name="name"
          value={user.name}
          className="input-field"
          margin="normal"
          InputProps={{ readOnly: true }}
        />
        <TextField
          label="Email"
          name="email"
          value={user.email}
          className="input-field"
          margin="normal"
          InputProps={{ readOnly: true }}
        />
        <TextField
          label="Phone Number"
          name="phone"
          value={user.phone}
          onChange={handleInputChange}
          className="input-field"
          margin="normal"
          error={Boolean(phoneError)}
          helperText={phoneError}
        />
        <TextField
          label="Location"
          name="location"
          value={user.location}
          onChange={handleInputChange}
          className="input-field"
          margin="normal"
          error={Boolean(locationError)}
          helperText={locationError}
        />
        <Button variant="contained" color="primary" onClick={handleUpdate} className="update-button">
          Update
        </Button>
      </Box>
    </Box>
  );
};

export default UserProfile;<|MERGE_RESOLUTION|>--- conflicted
+++ resolved
@@ -219,7 +219,6 @@
         </Button>
       </Box>
 
-<<<<<<< HEAD
       <Dialog
         open={logoutConfirmOpen}
         onClose={handleLogoutConfirmClose}
@@ -241,35 +240,6 @@
           </Button>
         </DialogActions>
       </Dialog>
-=======
-      {section === 'profile' && (
-        <Box className="profile-section">
-          <Box sx={{ position: 'relative', display: 'inline-block' }} className="avatar-container">
-            <Avatar
-              alt="User Image"
-              src={user.image}
-              sx={{ width: '15vh', height: '15vh', mr: 2 }}
-              data-testid="avatar"
-            />
-            <IconButton
-              sx={{
-                position: 'absolute',
-                bottom: 0,
-                right: 0,
-                bgcolor: 'background.paper',
-                borderRadius: '50%',
-                border: '1px solid',
-                borderColor: 'divider',
-                width: '5vh',
-                height: '5vh',
-              }}
-              component="label"
-            >
-              <EditIcon />
-              <input type="file" hidden accept="image/*" onChange={handleImageChange}/>
-            </IconButton>
-          </Box>
->>>>>>> 0940b54c
 
       <Box className="profile-section">
         <Box sx={{ position: 'relative', display: 'inline-block' }} className="avatar-container">
