--- conflicted
+++ resolved
@@ -1,11 +1,7 @@
 import React from 'react';
 import './App.css';
 import { BrowserRouter as Router, Route, Routes } from 'react-router-dom';
-<<<<<<< HEAD
 import {Box, Typography, AppBar, Toolbar, Button, IconButton } from '@mui/material';
-=======
-import { Box, Typography, AppBar, Toolbar, Button } from '@mui/material';
->>>>>>> 11e0177d
 import { blue } from '@mui/material/colors';
 import LoginScreen from './LoginScreen/LoginScreen';
 import HomeScreen from './HomeScreen/HomeScreen';  
@@ -22,7 +18,6 @@
   return (
     <>
       {!isLoginPage && (
-<<<<<<< HEAD
       <AppBar position="static" sx={{ bgcolor: blue[500] }}>
         <Toolbar>
           <Typography variant="h6" sx={{ flexGrow: 0 }}>
@@ -38,23 +33,6 @@
           </Box>
         </Toolbar>
       </AppBar>
-=======
-        <AppBar position="static" sx={{ bgcolor: blue[500] }}>
-          <Toolbar>
-            <Typography variant="h6" sx={{ flexGrow: 0 }}>
-              Better Bioinformatics
-            </Typography>
-
-            <Box sx={{ flexGrow: 1, display: 'flex', justifyContent: 'flex-end' }}>
-              <Button component={Link} to="/home" sx={{ color: 'white' }}>Home</Button>
-              <Button sx={{ color: 'white' }}>Guidelines</Button>
-              <Button component={Link} to="/api-documentation" sx={{ color: 'white' }}>API documentation</Button>
-              <Button component={Link} to="/references" sx={{ color: 'white' }}>References</Button>
-              <Button sx={{ color: 'white' }}>User Profile</Button>
-            </Box>
-          </Toolbar>
-        </AppBar>
->>>>>>> 11e0177d
       )}
       {children}
     </>
@@ -70,11 +48,8 @@
           <Route path="/home" element={<Layout><HomeScreen /></Layout>} />
           <Route path="/api-documentation" element={<Layout><ApiDocumentation /></Layout>} />
           <Route path="/references" element={<Layout><References /></Layout>} />
-<<<<<<< HEAD
-=======
           <Route path="/signup" element={<SignupScreen />} />
           <Route path="/login" element={<LoginScreen />} />
->>>>>>> 11e0177d
         </Routes>
       </div>
     </Router>
